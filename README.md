# Collapsed 🙈

[![CI][ci-badge]][ci]
[![Netlify][netlify-badge]][netlify]

A framework-agnostic utility for creating accessible expand/collapse elements. Animates the height using CSS transitions from `0` to `auto`.

## Features

- Handles the height of animations of your elements, `auto` included!
- Headless - bring your own UI!
- Accessible out of the box - no need to worry if your collapse/expand component is accessible, since this takes care of it for you!
- No animation framework required! Simply powered by CSS animations
- Written in TypeScript

<<<<<<< HEAD
## Demo

[See the demo site!](https://react-collapsed.netlify.app/)

[CodeSandbox demo](https://codesandbox.io/s/magical-browser-vibv2?file=/src/App.tsx)

## Installation

```bash
$ yarn add react-collapsed
# or
$ npm i react-collapsed
```

## Usage

### Simple Usage

```js
import React from 'react'
import useCollapse from 'react-collapsed'

function Demo() {
  const { getCollapseProps, getToggleProps, isExpanded } = useCollapse()

  return (
    <div>
      <button {...getToggleProps()}>
        {isExpanded ? 'Collapse' : 'Expand'}
      </button>
      <section {...getCollapseProps()}>Collapsed content 🙈</section>
    </div>
  )
}
```

### Control it yourself

```js
import React, { useState } from 'react'
import useCollapse from 'react-collapsed'

function Demo() {
  const [isExpanded, setExpanded] = useState(false)
  const { getCollapseProps, getToggleProps } = useCollapse({ isExpanded })

  return (
    <div>
      <button
        {...getToggleProps({
          onClick: () => setExpanded((prevExpanded) => !prevExpanded),
        })}
      >
        {isExpanded ? 'Collapse' : 'Expand'}
      </button>
      <section {...getCollapseProps()}>Collapsed content 🙈</section>
    </div>
  )
}
```

## API

```js
const { getCollapseProps, getToggleProps, isExpanded, setExpanded } =
  useCollapse({
    isExpanded: boolean,
    defaultExpanded: boolean,
    isHorizontal: boolean,
    expandStyles: {},
    collapseStyles: {},
    collapsedHeight: 0,
    collapsedWidth: 0,
    easing: string,
    duration: number,
    onCollapseStart: func,
    onCollapseEnd: func,
    onExpandStart: func,
    onExpandEnd: func,
  })
```

### `useCollapse` Config

The following are optional properties passed into `useCollapse({ })`:

| Prop                 | Type     | Default                        | Description                                                                                                                                         |
| -------------------- | -------- | ------------------------------ | --------------------------------------------------------------------------------------------------------------------------------------------------- |
| isExpanded           | boolean  | `undefined`                    | If true, the Collapse is expanded                                                                                                                   |
| defaultExpanded      | boolean  | `false`                        | If true, the Collapse will be expanded when mounted                                                                                                 |
| isHorizontal         | boolean  | `false`                        | If true, the component will collapse/expand horizontally                                                                                            |
| expandStyles         | object   | `{}`                           | Style object applied to the collapse panel when it expands                                                                                          |
| collapseStyles       | object   | `{}`                           | Style object applied to the collapse panel when it collapses                                                                                        |
| collapsedHeight      | number   | `0`                            | The height of the content when collapsed                                                                                                            |
| collapsedWidth       | number   | `0`                            | The width of the content when collapsed                                                                                                             |
| easing               | string   | `cubic-bezier(0.4, 0, 0.2, 1)` | The transition timing function for the animation                                                                                                    |
| duration             | number   | `undefined`                    | The duration of the animation in milliseconds. By default, the duration is programmatically calculated based on the height of the collapsed element |
| onCollapseStart      | function | no-op                          | Handler called when the collapse animation begins                                                                                                   |
| onCollapseEnd        | function | no-op                          | Handler called when the collapse animation ends                                                                                                     |
| onExpandStart        | function | no-op                          | Handler called when the expand animation begins                                                                                                     |
| onExpandEnd          | function | no-op                          | Handler called when the expand animation ends                                                                                                       |
| hasDisabledAnimation | boolean  | false                          | If true, will disable the animation                                                                                                                 |

### What you get

| Name             | Description                                                                                                 |
| ---------------- | ----------------------------------------------------------------------------------------------------------- |
| getCollapseProps | Function that returns a prop object, which should be spread onto the collapse element                       |
| getToggleProps   | Function that returns a prop object, which should be spread onto an element that toggles the collapse panel |
| isExpanded       | Whether or not the collapse is expanded (if not controlled)                                                 |
| setExpanded      | Sets the hook's internal isExpanded state                                                                   |

## Alternative Solutions

- [react-spring](https://www.react-spring.io/) - JavaScript animation based library that can potentially have smoother animations. Requires a bit more work to create an accessible collapse component.
- [react-animate-height](https://github.com/Stanko/react-animate-height/) - Another library that uses CSS transitions to animate to any height. It provides components, not a hook.

## FAQ

<details>
<summary>When I apply vertical <code>padding</code> to the component that gets <code>getCollapseProps</code>, the animation is janky and it doesn't collapse all the way. What gives?</summary>

The collapse works by manipulating the `height` property. If an element has vertical padding, that padding expandes the size of the element, even if it has `height: 0; overflow: hidden`.

To avoid this, simply move that padding from the element to an element directly nested within in.

```javascript
// from
<div {...getCollapseProps({style: {padding: 20}})}
  This will do weird things
</div>

// to
<div {...getCollapseProps()}
  <div style={{padding: 20}}>
    Much better!
  </div>
</div>
```

</details>

[minzipped-badge]: https://img.shields.io/bundlephobia/minzip/react-collapsed/latest
[npm-badge]: http://img.shields.io/npm/v/react-collapsed.svg?style=flat
[npm-version]: https://npmjs.org/package/react-collapsed 'View this project on npm'
[ci-badge]: https://github.com/roginfarrer/react-collapsed/workflows/CI/badge.svg
=======
[ci-badge]: https://img.shields.io/github/actions/workflow/status/roginfarrer/react-collapsed/main.yml
>>>>>>> 63b5088c
[ci]: https://github.com/roginfarrer/react-collapsed/actions?query=workflow%3ACI+branch%3Amain
[netlify]: https://app.netlify.com/sites/react-collapsed/deploys
[netlify-badge]: https://img.shields.io/netlify/5a5b0e80-d15e-4983-976d-37fe6bdada7a<|MERGE_RESOLUTION|>--- conflicted
+++ resolved
@@ -13,156 +13,7 @@
 - No animation framework required! Simply powered by CSS animations
 - Written in TypeScript
 
-<<<<<<< HEAD
-## Demo
-
-[See the demo site!](https://react-collapsed.netlify.app/)
-
-[CodeSandbox demo](https://codesandbox.io/s/magical-browser-vibv2?file=/src/App.tsx)
-
-## Installation
-
-```bash
-$ yarn add react-collapsed
-# or
-$ npm i react-collapsed
-```
-
-## Usage
-
-### Simple Usage
-
-```js
-import React from 'react'
-import useCollapse from 'react-collapsed'
-
-function Demo() {
-  const { getCollapseProps, getToggleProps, isExpanded } = useCollapse()
-
-  return (
-    <div>
-      <button {...getToggleProps()}>
-        {isExpanded ? 'Collapse' : 'Expand'}
-      </button>
-      <section {...getCollapseProps()}>Collapsed content 🙈</section>
-    </div>
-  )
-}
-```
-
-### Control it yourself
-
-```js
-import React, { useState } from 'react'
-import useCollapse from 'react-collapsed'
-
-function Demo() {
-  const [isExpanded, setExpanded] = useState(false)
-  const { getCollapseProps, getToggleProps } = useCollapse({ isExpanded })
-
-  return (
-    <div>
-      <button
-        {...getToggleProps({
-          onClick: () => setExpanded((prevExpanded) => !prevExpanded),
-        })}
-      >
-        {isExpanded ? 'Collapse' : 'Expand'}
-      </button>
-      <section {...getCollapseProps()}>Collapsed content 🙈</section>
-    </div>
-  )
-}
-```
-
-## API
-
-```js
-const { getCollapseProps, getToggleProps, isExpanded, setExpanded } =
-  useCollapse({
-    isExpanded: boolean,
-    defaultExpanded: boolean,
-    isHorizontal: boolean,
-    expandStyles: {},
-    collapseStyles: {},
-    collapsedHeight: 0,
-    collapsedWidth: 0,
-    easing: string,
-    duration: number,
-    onCollapseStart: func,
-    onCollapseEnd: func,
-    onExpandStart: func,
-    onExpandEnd: func,
-  })
-```
-
-### `useCollapse` Config
-
-The following are optional properties passed into `useCollapse({ })`:
-
-| Prop                 | Type     | Default                        | Description                                                                                                                                         |
-| -------------------- | -------- | ------------------------------ | --------------------------------------------------------------------------------------------------------------------------------------------------- |
-| isExpanded           | boolean  | `undefined`                    | If true, the Collapse is expanded                                                                                                                   |
-| defaultExpanded      | boolean  | `false`                        | If true, the Collapse will be expanded when mounted                                                                                                 |
-| isHorizontal         | boolean  | `false`                        | If true, the component will collapse/expand horizontally                                                                                            |
-| expandStyles         | object   | `{}`                           | Style object applied to the collapse panel when it expands                                                                                          |
-| collapseStyles       | object   | `{}`                           | Style object applied to the collapse panel when it collapses                                                                                        |
-| collapsedHeight      | number   | `0`                            | The height of the content when collapsed                                                                                                            |
-| collapsedWidth       | number   | `0`                            | The width of the content when collapsed                                                                                                             |
-| easing               | string   | `cubic-bezier(0.4, 0, 0.2, 1)` | The transition timing function for the animation                                                                                                    |
-| duration             | number   | `undefined`                    | The duration of the animation in milliseconds. By default, the duration is programmatically calculated based on the height of the collapsed element |
-| onCollapseStart      | function | no-op                          | Handler called when the collapse animation begins                                                                                                   |
-| onCollapseEnd        | function | no-op                          | Handler called when the collapse animation ends                                                                                                     |
-| onExpandStart        | function | no-op                          | Handler called when the expand animation begins                                                                                                     |
-| onExpandEnd          | function | no-op                          | Handler called when the expand animation ends                                                                                                       |
-| hasDisabledAnimation | boolean  | false                          | If true, will disable the animation                                                                                                                 |
-
-### What you get
-
-| Name             | Description                                                                                                 |
-| ---------------- | ----------------------------------------------------------------------------------------------------------- |
-| getCollapseProps | Function that returns a prop object, which should be spread onto the collapse element                       |
-| getToggleProps   | Function that returns a prop object, which should be spread onto an element that toggles the collapse panel |
-| isExpanded       | Whether or not the collapse is expanded (if not controlled)                                                 |
-| setExpanded      | Sets the hook's internal isExpanded state                                                                   |
-
-## Alternative Solutions
-
-- [react-spring](https://www.react-spring.io/) - JavaScript animation based library that can potentially have smoother animations. Requires a bit more work to create an accessible collapse component.
-- [react-animate-height](https://github.com/Stanko/react-animate-height/) - Another library that uses CSS transitions to animate to any height. It provides components, not a hook.
-
-## FAQ
-
-<details>
-<summary>When I apply vertical <code>padding</code> to the component that gets <code>getCollapseProps</code>, the animation is janky and it doesn't collapse all the way. What gives?</summary>
-
-The collapse works by manipulating the `height` property. If an element has vertical padding, that padding expandes the size of the element, even if it has `height: 0; overflow: hidden`.
-
-To avoid this, simply move that padding from the element to an element directly nested within in.
-
-```javascript
-// from
-<div {...getCollapseProps({style: {padding: 20}})}
-  This will do weird things
-</div>
-
-// to
-<div {...getCollapseProps()}
-  <div style={{padding: 20}}>
-    Much better!
-  </div>
-</div>
-```
-
-</details>
-
-[minzipped-badge]: https://img.shields.io/bundlephobia/minzip/react-collapsed/latest
-[npm-badge]: http://img.shields.io/npm/v/react-collapsed.svg?style=flat
-[npm-version]: https://npmjs.org/package/react-collapsed 'View this project on npm'
-[ci-badge]: https://github.com/roginfarrer/react-collapsed/workflows/CI/badge.svg
-=======
 [ci-badge]: https://img.shields.io/github/actions/workflow/status/roginfarrer/react-collapsed/main.yml
->>>>>>> 63b5088c
 [ci]: https://github.com/roginfarrer/react-collapsed/actions?query=workflow%3ACI+branch%3Amain
 [netlify]: https://app.netlify.com/sites/react-collapsed/deploys
 [netlify-badge]: https://img.shields.io/netlify/5a5b0e80-d15e-4983-976d-37fe6bdada7a